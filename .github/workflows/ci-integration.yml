--- conflicted
+++ resolved
@@ -41,11 +41,8 @@
             python-version: ${{ matrix.python-version }}
             miniforge-variant: Mambaforge
             environment-file: devtools/conda-envs/test.yml
-<<<<<<< HEAD
             activate-environment: base
-=======
-            activate-environment: fah-alchemy-test
->>>>>>> c1d872d9
+
 
       - name: Decrypt OpenEye license
         if: ${{ !github.event.pull_request.head.repo.fork }}
