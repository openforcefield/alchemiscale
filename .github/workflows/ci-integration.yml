name: "CI - Integration"
on:
  pull_request:
    branches:
      - main
  push:
    branches:
      - main
  schedule:
    # At 07:00 UTC on Monday and Thursday.
    - cron: "0 7 * * 1,4"

concurrency:
  group: "${{ github.workflow }}-${{ github.ref }}"
  cancel-in-progress: true

defaults:
  run:
    shell: bash -l {0}

jobs:
  tests:
    runs-on: ${{ matrix.OS }}-latest
    name: "tests"
    strategy:
      fail-fast: false
      matrix:
        os: ['ubuntu']
        python-version:
          - "3.9"
          - "3.10"

    steps:
      - uses: actions/checkout@v2

<<<<<<< HEAD
      - name: Install environment
        uses: mamba-org/setup-micromamba@v1
=======
      - uses: mamba-org/setup-micromamba@v1
>>>>>>> 32259d8b
        with:
          environment-file: devtools/conda-envs/test.yml
          create-args: >-
            python=${{ matrix.python-version }}
<<<<<<< HEAD
          cache-environment: true

=======
>>>>>>> 32259d8b

      - name: "Install"
        run: python -m pip install --no-deps -e .

      - name: "Environment Information"
        run: |
<<<<<<< HEAD
          conda info -a
          conda list
=======
          micromamba info
          micromamba list
>>>>>>> 32259d8b

      - name: "Run tests"
        run: |
          pytest -v --cov=alchemiscale --cov-report=xml alchemiscale/tests

      - name: codecov
        if: ${{ github.repository == 'openforcefield/alchemiscale'
                && github.event != 'schedule' }}
        uses: codecov/codecov-action@v2
        with:
          file: coverage.xml
          fail_ci_if_error: False
          verbose: True<|MERGE_RESOLUTION|>--- conflicted
+++ resolved
@@ -33,34 +33,20 @@
     steps:
       - uses: actions/checkout@v2
 
-<<<<<<< HEAD
       - name: Install environment
         uses: mamba-org/setup-micromamba@v1
-=======
-      - uses: mamba-org/setup-micromamba@v1
->>>>>>> 32259d8b
         with:
           environment-file: devtools/conda-envs/test.yml
           create-args: >-
             python=${{ matrix.python-version }}
-<<<<<<< HEAD
-          cache-environment: true
-
-=======
->>>>>>> 32259d8b
 
       - name: "Install"
         run: python -m pip install --no-deps -e .
 
       - name: "Environment Information"
         run: |
-<<<<<<< HEAD
-          conda info -a
-          conda list
-=======
           micromamba info
           micromamba list
->>>>>>> 32259d8b
 
       - name: "Run tests"
         run: |
