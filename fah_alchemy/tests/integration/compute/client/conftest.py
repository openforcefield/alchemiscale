import pytest
from copy import copy
from time import sleep
from multiprocessing import Process

import uvicorn
import requests

<<<<<<< HEAD
from fah_alchemy.settings import get_jwt_settings
=======
from fah_alchemy.settings import get_base_api_settings
>>>>>>> 8b6654a6
from fah_alchemy.base.api import get_n4js_depends, get_s3os_depends
from fah_alchemy.compute import api, client

from fah_alchemy.tests.integration.compute.utils import get_compute_settings_override
from fah_alchemy.tests.integration.utils import running_service


## compute client


@pytest.fixture(scope="module")
<<<<<<< HEAD
def compute_api(n4js, s3os):
    def get_n4js_override():
        return n4js
=======
def compute_api(s3os):
    def get_s3os_override():
        return s3os
>>>>>>> 8b6654a6

    def get_s3os_override():
        return s3os

    overrides = copy(api.app.dependency_overrides)

<<<<<<< HEAD
    api.app.dependency_overrides[get_n4js_depends] = get_n4js_override
    api.app.dependency_overrides[get_s3os_depends] = get_s3os_override
    api.app.dependency_overrides[get_jwt_settings] = get_compute_settings_override
=======
    api.app.dependency_overrides[get_base_api_settings] = get_compute_settings_override
    api.app.dependency_overrides[get_s3os_depends] = get_s3os_override
>>>>>>> 8b6654a6
    yield api.app
    api.app.dependency_overrides = overrides


def run_server(fastapi_app, settings):
    uvicorn.run(
        fastapi_app,
        host=settings.FA_COMPUTE_API_HOST,
        port=settings.FA_COMPUTE_API_PORT,
        log_level=settings.FA_COMPUTE_API_LOGLEVEL,
    )


@pytest.fixture(scope="module")
def uvicorn_server(compute_api):
    settings = get_compute_settings_override()
    with running_service(
        run_server, port=settings.FA_COMPUTE_API_PORT, args=(compute_api, settings)
    ):
        yield


@pytest.fixture(scope="module")
def compute_client(uvicorn_server, compute_identity):

    return client.FahAlchemyComputeClient(
        api_url="http://127.0.0.1:8000/",
        identifier=compute_identity["identifier"],
        key=compute_identity["key"],
    )


@pytest.fixture(scope="module")
def compute_client_wrong_credential(uvicorn_server, compute_identity):

    return client.FahAlchemyComputeClient(
        api_url="http://127.0.0.1:8000/",
        identifier=compute_identity["identifier"],
        key="wrong credential",
    )<|MERGE_RESOLUTION|>--- conflicted
+++ resolved
@@ -6,11 +6,7 @@
 import uvicorn
 import requests
 
-<<<<<<< HEAD
-from fah_alchemy.settings import get_jwt_settings
-=======
 from fah_alchemy.settings import get_base_api_settings
->>>>>>> 8b6654a6
 from fah_alchemy.base.api import get_n4js_depends, get_s3os_depends
 from fah_alchemy.compute import api, client
 
@@ -22,29 +18,14 @@
 
 
 @pytest.fixture(scope="module")
-<<<<<<< HEAD
-def compute_api(n4js, s3os):
-    def get_n4js_override():
-        return n4js
-=======
 def compute_api(s3os):
-    def get_s3os_override():
-        return s3os
->>>>>>> 8b6654a6
-
     def get_s3os_override():
         return s3os
 
     overrides = copy(api.app.dependency_overrides)
 
-<<<<<<< HEAD
-    api.app.dependency_overrides[get_n4js_depends] = get_n4js_override
-    api.app.dependency_overrides[get_s3os_depends] = get_s3os_override
-    api.app.dependency_overrides[get_jwt_settings] = get_compute_settings_override
-=======
     api.app.dependency_overrides[get_base_api_settings] = get_compute_settings_override
     api.app.dependency_overrides[get_s3os_depends] = get_s3os_override
->>>>>>> 8b6654a6
     yield api.app
     api.app.dependency_overrides = overrides
 
