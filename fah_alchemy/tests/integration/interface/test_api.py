--- conflicted
+++ resolved
@@ -42,13 +42,11 @@
         response = test_client.get("/info")
         assert response.status_code == 200
 
-<<<<<<< HEAD
-    ### inputs
-=======
     def test_check(self, test_client):
         response = test_client.get("/check")
         assert response.status_code == 200
->>>>>>> f2dafab3
+
+    ### inputs
 
     def test_create_network(
         self, n4js_preloaded, test_client, network_tyk2, scope_test
