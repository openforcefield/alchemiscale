import click
import gunicorn.app.base


def envvar_dictify(ctx, param, value):
    """Callback to return a dict of param's envvar to value.

    This ensures that the envvar name only has to be entered as a string
    once within the click system. It requires that the parameter this
    callback is attached to defines its envvar.
    """
    return {param.envvar: value}


# use these extra kwargs with any option from a settings parameter.
SETTINGS_OPTION_KWARGS = {
    "show_envvar": True,
    "callback": envvar_dictify,
}


def get_settings_from_options(kwargs, settings_cls):
    """Create a settings object from a dict.

    This first strips all items with value None (which will be defaults) so
    that they don't override settings defaults.
    """
    update = {k: v for k, v in kwargs.items() if v is not None}
    return settings_cls(**update)


<<<<<<< HEAD
def api_starting_params(func):
    workers = click.option("--workers", type=int, help="number of workers", default=1)
    host = click.option("--host", type=str, help="IP address of host")
    port = click.option("--port", type=int, help="port")
    return workers(host(port(func)))
=======
def api_starting_params(envvar_host, envvar_port, envvar_loglevel):
    def inner(func):
        workers = click.option(
            "--workers", type=int, help="number of workers", default=1
        )
        host = click.option(
            "--host",
            type=str,
            help="IP address of host",
            envvar=envvar_host,
            **SETTINGS_OPTION_KWARGS,
        )
        port = click.option(
            "--port",
            type=int,
            help="port",
            envvar=envvar_port,
            **SETTINGS_OPTION_KWARGS,
        )
        loglevel = click.option(
            "--loglevel",
            type=str,
            default="info",
            help="logging level",
            envvar=envvar_loglevel,
            **SETTINGS_OPTION_KWARGS,
        )
        return workers(host(port(loglevel(func))))

    return inner


def db_params(func):
    url = click.option(
        "--url",
        help="database URI",
        type=str,
        envvar="NEO4J_URL",
        **SETTINGS_OPTION_KWARGS,
    )
    user = click.option(
        "--user",
        help="database user name",
        type=str,
        envvar="NEO4J_USER",
        **SETTINGS_OPTION_KWARGS,
    )
    password = click.option(
        "--password",
        help="database password",
        type=str,
        envvar="NEO4J_PASS",
        **SETTINGS_OPTION_KWARGS,
    )
    dbname = click.option(
        "--dbname",
        type=str,
        help="custom database name, default 'neo4j'",
        envvar="NEO4J_DBNAME",
        **SETTINGS_OPTION_KWARGS,
    )
    return url(user(password(dbname(func))))


def generate_secret_key(ctx, param, value):
    from fah_alchemy.security.auth import generate_secret_key

    return {param.envvar: generate_secret_key()}


def jwt_params(func):
    secret = click.option(
        "--jwt-secret",
        type=str,
        help="JSON web token secret",
        envvar="JWT_SECRET_KEY",
        callback=generate_secret_key,
        show_envvar=True,
    )
    expire_seconds = click.option(
        "--jwt-expire-seconds",
        type=int,
        default=1800,
        envvar="JWT_EXPIRE_SECONDS",
        **SETTINGS_OPTION_KWARGS,
    )
    algo = click.option(
        "--jwt-algorithm",
        type=str,
        default="HS256",
        envvar="JWT_ALGORITHM",
        **SETTINGS_OPTION_KWARGS,
    )
    return secret(expire_seconds(algo(func)))


def s3os_params(func):
    access_key_id = click.option(
        "--access-key-id",
        type=str,
        default=None,
        envvar="AWS_ACCESS_KEY_ID",
        **SETTINGS_OPTION_KWARGS,
    )
    secret_access_key = click.option(
        "--secret-access-key",
        type=str,
        default=None,
        envvar="AWS_SECRET_ACCESS_KEY",
        **SETTINGS_OPTION_KWARGS,
    )
    session_token = click.option(
        "--session-token",
        type=str,
        default=None,
        envvar="AWS_SESSION_TOKEN",
        **SETTINGS_OPTION_KWARGS,
    )
    s3_bucket = click.option(
        "--s3-bucket", type=str, envvar="AWS_S3_BUCKET", **SETTINGS_OPTION_KWARGS
    )
    s3_prefix = click.option(
        "--s3-prefix", type=str, envvar="AWS_S3_PREFIX", **SETTINGS_OPTION_KWARGS
    )
    default_region = click.option(
        "--default-region",
        type=str,
        envvar="AWS_DEFAULT_REGION",
        **SETTINGS_OPTION_KWARGS,
    )
    return access_key_id(
        secret_access_key(session_token(s3_bucket(s3_prefix(default_region(func)))))
    )
>>>>>>> 21f9a012


class ApiApplication(gunicorn.app.base.BaseApplication):
    def __init__(self, app, workers, bind):
        self.app = app
        self.workers = workers
        self.bind = bind
        super().__init__()

    @classmethod
    def from_parameters(cls, app, workers, host, port):
        return cls(app, workers, bind=f"{host}:{port}")

    def load(self):
        return self.app

    def load_config(self):
        self.cfg.set("workers", self.workers)
        self.cfg.set("bind", self.bind)
        self.cfg.set("worker_class", "uvicorn.workers.UvicornWorker")


def start_api(api_app, workers, host, port):
    gunicorn_app = ApiApplication(api_app, workers, bind=f"{host}:{port}")
    gunicorn_app.run()


@click.group()
def cli():
    ...


# reusable parameters to ensure consistent naming and help strings
<<<<<<< HEAD
JWT_TOKEN_OPTION = click.option(
    "--jwt-secret",
    type=str,
    help="JSON web token secret",
    envvar="JWT_SECRET_KEY",
    **SETTINGS_OPTION_KWARGS,
)
DBNAME_OPTION = click.option(
    "--dbname",
    type=str,
    help="custom database name, default 'neo4j'",
    envvar="NEO4J_DBNAME",
    **SETTINGS_OPTION_KWARGS,
)
=======
>>>>>>> 21f9a012


@cli.command(
    name="api",
    help="Start the user-facing API service",
)
<<<<<<< HEAD
@api_starting_params
def api(workers, host, port):
    from fah_alchemy.interface.api import app
    from .settings import APISettings, get_jwt_settings
=======
@api_starting_params("FA_API_HOST", "FA_API_PORT", "FA_API_LOGLEVEL")
@db_params
@s3os_params
@jwt_params
def api(
    workers, host, port, loglevel,  # API
    url, user, password, dbname,  # DB
    jwt_secret, jwt_expire_seconds, jwt_algorithm,  # JWT
    access_key_id, secret_access_key, session_token, s3_bucket, s3_prefix, default_region  # AWS
):  # fmt: skip
    from fah_alchemy.interface.api import app
    from .settings import APISettings, get_base_api_settings
>>>>>>> 21f9a012
    from .security.auth import generate_secret_key

    # CONSIDER GENERATING A JWT_SECRET_KEY if none provided with
    # key = generate_secret_key()
    # CONVENIENT FOR THE SINGLE-SERVER CASE HERE
<<<<<<< HEAD

    def get_settings_override():
        # settings overrides for test suite
        return APISettings(
            ## INJECT ANY SETTINGS GIVEN BY CLI OPTIONS HERE
            ## OTHERWISE WILL COME FROM ENV VARIABLES
        )

    app.dependency_overrides[get_jwt_settings] = get_settings_override

    start_api(app, workers, host, port)
=======
    # HOW-TO: modify the callback in jwt_secret (defined in jwt_params) to
    # do this. See comment there. Use that instead of the callback in
    # SETTINGS_OPTION_KWARGS

    def get_settings_override():
        # inject settings from CLI arguments
        api_dict = host | port | loglevel
        jwt_dict = jwt_secret | jwt_expire_seconds | jwt_algorithm
        db_dict = url | user | password | dbname
        s3_dict = (
            access_key_id
            | secret_access_key
            | session_token
            | s3_bucket
            | s3_prefix
            | default_region
        )
        return get_settings_from_options(
            api_dict | jwt_dict | db_dict | s3_dict, APISettings
        )

    app.dependency_overrides[get_base_api_settings] = get_settings_override

    start_api(app, workers, host["FA_API_HOST"], port["FA_API_PORT"])
>>>>>>> 21f9a012


@cli.group(help="Subcommands for the compute service")
def compute():
    ...


@compute.command(help="Start the compute API service.")
<<<<<<< HEAD
@api_starting_params
def api(workers, host, port):
    from fah_alchemy.compute.api import app
    from .settings import ComputeAPISettings

    start_api(app, workers, host, port)
=======
@api_starting_params(
    "FA_COMPUTE_API_HOST", "FA_COMPUTE_API_PORT", "FA_COMPUTE_API_LOGLEVEL"
)
@db_params
@s3os_params
@jwt_params
def api(
    workers, host, port, loglevel,  # API
    url, user, password, dbname,  # DB
    jwt_secret, jwt_expire_seconds, jwt_algorithm,  #JWT
    access_key_id, secret_access_key, session_token, s3_bucket, s3_prefix, default_region  # AWS
):  # fmt: skip
    from fah_alchemy.compute.api import app
    from .settings import ComputeAPISettings, get_base_api_settings
    from .security.auth import generate_secret_key

    # CONSIDER GENERATING A JWT_SECRET_KEY if none provided with
    # key = generate_secret_key()
    # CONVENIENT FOR THE SINGLE-SERVER CASE HERE

    def get_settings_override():
        # inject settings from CLI arguments
        api_dict = host | port | loglevel
        jwt_dict = jwt_secret | jwt_expire_seconds | jwt_algorithm
        db_dict = url | user | password | dbname
        s3_dict = (
            access_key_id
            | secret_access_key
            | session_token
            | s3_bucket
            | s3_prefix
            | default_region
        )
        return get_settings_from_options(
            api_dict | jwt_dict | db_dict | s3_dict, ComputeAPISettings
        )

    app.dependency_overrides[get_base_api_settings] = get_settings_override

    start_api(app, workers, host["FA_COMPUTE_API_HOST"], port["FA_COMPUTE_API_PORT"])
>>>>>>> 21f9a012


@compute.command(help="Start the synchronous compute service.")
def synchronous():
    ...


@cli.group()
def database():
    ...


@database.command()
<<<<<<< HEAD
@click.option(
    "--url", help="database URI", type=str, envvar="NEO4J_URL", **SETTINGS_OPTION_KWARGS
)
@click.option(
    "--user",
    help="database user name",
    type=str,
    envvar="NEO4J_USER",
    **SETTINGS_OPTION_KWARGS,
)
@click.option(
    "--password",
    help="database password",
    type=str,
    envvar="NEO4J_PASS",
    **SETTINGS_OPTION_KWARGS,
)
@DBNAME_OPTION
=======
@db_params
>>>>>>> 21f9a012
def init(url, user, password, dbname):
    """Initialize the Neo4j database.

    Note that options here can be set by environment variables, as shown on
    each option.
    """
    from .storage.statestore import get_n4js
    from .settings import Neo4jStoreSettings

    cli_values = url | user | password | dbname
    settings = get_settings_from_options(cli_values, Neo4jStoreSettings)

    n4js = get_n4js(settings)
    n4js.initialize()


@database.command()
<<<<<<< HEAD
@click.option(
    "--url", help="database URI", type=str, envvar="NEO4J_URL", **SETTINGS_OPTION_KWARGS
)
@click.option(
    "--user",
    help="database user name",
    type=str,
    envvar="NEO4J_USER",
    **SETTINGS_OPTION_KWARGS,
)
@click.option(
    "--password",
    help="database password",
    type=str,
    envvar="NEO4J_PASS",
    **SETTINGS_OPTION_KWARGS,
)
@DBNAME_OPTION
=======
@db_params
>>>>>>> 21f9a012
def check(url, user, password, dbname):
    """Check consistency of database.

    Note that options here can be set by environment variables, as shown on
    each option.
    """
    from .storage.statestore import get_n4js
    from .settings import Neo4jStoreSettings

    db_dict = url | user | password | dbname

    settings = get_settings_from_options(db_dict, Neo4jStoreSettings)

    n4js = get_n4js(settings)
    if n4js.check() is None:
        print("No inconsistencies found found in database.")


@database.command()
<<<<<<< HEAD
@click.option(
    "--url", help="database URI", type=str, envvar="NEO4J_URL", **SETTINGS_OPTION_KWARGS
)
@click.option(
    "--user",
    help="database user name",
    type=str,
    envvar="NEO4J_USER",
    **SETTINGS_OPTION_KWARGS,
)
@click.option(
    "--password",
    help="database password",
    type=str,
    envvar="NEO4J_PASS",
    **SETTINGS_OPTION_KWARGS,
)
@DBNAME_OPTION
=======
@db_params
>>>>>>> 21f9a012
def reset(url, user, password, dbname):
    """Remove all data from database; undo `init`.

    Note that options here can be set by environment variables, as shown on
    each option.
    """
    from .storage.statestore import get_n4js
    from .settings import Neo4jStoreSettings

    cli_values = url | user | password | dbname
    settings = get_settings_from_options(cli_values, Neo4jStoreSettings)

    n4js = get_n4js(settings)
    n4js.reset()


@cli.group()
def user():
    ...


@user.command()
def add():
    """Add a user to the database."""
    ...


@user.command()
def list_scope():
    """List all scopes for the given user."""
    ...


@user.command()
def add_scope():
    """Add a scope for the given user(s)."""
    ...


@user.command()
def remove_scope():
    """Remove a scope for the given user(s)."""
    ...<|MERGE_RESOLUTION|>--- conflicted
+++ resolved
@@ -29,13 +29,6 @@
     return settings_cls(**update)
 
 
-<<<<<<< HEAD
-def api_starting_params(func):
-    workers = click.option("--workers", type=int, help="number of workers", default=1)
-    host = click.option("--host", type=str, help="IP address of host")
-    port = click.option("--port", type=int, help="port")
-    return workers(host(port(func)))
-=======
 def api_starting_params(envvar_host, envvar_port, envvar_loglevel):
     def inner(func):
         workers = click.option(
@@ -169,7 +162,6 @@
     return access_key_id(
         secret_access_key(session_token(s3_bucket(s3_prefix(default_region(func)))))
     )
->>>>>>> 21f9a012
 
 
 class ApiApplication(gunicorn.app.base.BaseApplication):
@@ -203,35 +195,12 @@
 
 
 # reusable parameters to ensure consistent naming and help strings
-<<<<<<< HEAD
-JWT_TOKEN_OPTION = click.option(
-    "--jwt-secret",
-    type=str,
-    help="JSON web token secret",
-    envvar="JWT_SECRET_KEY",
-    **SETTINGS_OPTION_KWARGS,
-)
-DBNAME_OPTION = click.option(
-    "--dbname",
-    type=str,
-    help="custom database name, default 'neo4j'",
-    envvar="NEO4J_DBNAME",
-    **SETTINGS_OPTION_KWARGS,
-)
-=======
->>>>>>> 21f9a012
 
 
 @cli.command(
     name="api",
     help="Start the user-facing API service",
 )
-<<<<<<< HEAD
-@api_starting_params
-def api(workers, host, port):
-    from fah_alchemy.interface.api import app
-    from .settings import APISettings, get_jwt_settings
-=======
 @api_starting_params("FA_API_HOST", "FA_API_PORT", "FA_API_LOGLEVEL")
 @db_params
 @s3os_params
@@ -244,25 +213,11 @@
 ):  # fmt: skip
     from fah_alchemy.interface.api import app
     from .settings import APISettings, get_base_api_settings
->>>>>>> 21f9a012
     from .security.auth import generate_secret_key
 
     # CONSIDER GENERATING A JWT_SECRET_KEY if none provided with
     # key = generate_secret_key()
     # CONVENIENT FOR THE SINGLE-SERVER CASE HERE
-<<<<<<< HEAD
-
-    def get_settings_override():
-        # settings overrides for test suite
-        return APISettings(
-            ## INJECT ANY SETTINGS GIVEN BY CLI OPTIONS HERE
-            ## OTHERWISE WILL COME FROM ENV VARIABLES
-        )
-
-    app.dependency_overrides[get_jwt_settings] = get_settings_override
-
-    start_api(app, workers, host, port)
-=======
     # HOW-TO: modify the callback in jwt_secret (defined in jwt_params) to
     # do this. See comment there. Use that instead of the callback in
     # SETTINGS_OPTION_KWARGS
@@ -287,7 +242,6 @@
     app.dependency_overrides[get_base_api_settings] = get_settings_override
 
     start_api(app, workers, host["FA_API_HOST"], port["FA_API_PORT"])
->>>>>>> 21f9a012
 
 
 @cli.group(help="Subcommands for the compute service")
@@ -296,14 +250,6 @@
 
 
 @compute.command(help="Start the compute API service.")
-<<<<<<< HEAD
-@api_starting_params
-def api(workers, host, port):
-    from fah_alchemy.compute.api import app
-    from .settings import ComputeAPISettings
-
-    start_api(app, workers, host, port)
-=======
 @api_starting_params(
     "FA_COMPUTE_API_HOST", "FA_COMPUTE_API_PORT", "FA_COMPUTE_API_LOGLEVEL"
 )
@@ -344,7 +290,6 @@
     app.dependency_overrides[get_base_api_settings] = get_settings_override
 
     start_api(app, workers, host["FA_COMPUTE_API_HOST"], port["FA_COMPUTE_API_PORT"])
->>>>>>> 21f9a012
 
 
 @compute.command(help="Start the synchronous compute service.")
@@ -358,28 +303,7 @@
 
 
 @database.command()
-<<<<<<< HEAD
-@click.option(
-    "--url", help="database URI", type=str, envvar="NEO4J_URL", **SETTINGS_OPTION_KWARGS
-)
-@click.option(
-    "--user",
-    help="database user name",
-    type=str,
-    envvar="NEO4J_USER",
-    **SETTINGS_OPTION_KWARGS,
-)
-@click.option(
-    "--password",
-    help="database password",
-    type=str,
-    envvar="NEO4J_PASS",
-    **SETTINGS_OPTION_KWARGS,
-)
-@DBNAME_OPTION
-=======
-@db_params
->>>>>>> 21f9a012
+@db_params
 def init(url, user, password, dbname):
     """Initialize the Neo4j database.
 
@@ -397,28 +321,7 @@
 
 
 @database.command()
-<<<<<<< HEAD
-@click.option(
-    "--url", help="database URI", type=str, envvar="NEO4J_URL", **SETTINGS_OPTION_KWARGS
-)
-@click.option(
-    "--user",
-    help="database user name",
-    type=str,
-    envvar="NEO4J_USER",
-    **SETTINGS_OPTION_KWARGS,
-)
-@click.option(
-    "--password",
-    help="database password",
-    type=str,
-    envvar="NEO4J_PASS",
-    **SETTINGS_OPTION_KWARGS,
-)
-@DBNAME_OPTION
-=======
-@db_params
->>>>>>> 21f9a012
+@db_params
 def check(url, user, password, dbname):
     """Check consistency of database.
 
@@ -438,28 +341,7 @@
 
 
 @database.command()
-<<<<<<< HEAD
-@click.option(
-    "--url", help="database URI", type=str, envvar="NEO4J_URL", **SETTINGS_OPTION_KWARGS
-)
-@click.option(
-    "--user",
-    help="database user name",
-    type=str,
-    envvar="NEO4J_USER",
-    **SETTINGS_OPTION_KWARGS,
-)
-@click.option(
-    "--password",
-    help="database password",
-    type=str,
-    envvar="NEO4J_PASS",
-    **SETTINGS_OPTION_KWARGS,
-)
-@DBNAME_OPTION
-=======
-@db_params
->>>>>>> 21f9a012
+@db_params
 def reset(url, user, password, dbname):
     """Remove all data from database; undo `init`.
 
