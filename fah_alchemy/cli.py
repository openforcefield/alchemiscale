--- conflicted
+++ resolved
@@ -2,10 +2,6 @@
 import gunicorn.app.base
 
 
-<<<<<<< HEAD
-def dictify_callback(ctx, param, value):
-    return {param.envvar: value}
-=======
 def envvar_dictify(ctx, param, value):
     """Callback to return a dict of param's envvar to value.
 
@@ -29,20 +25,6 @@
     """
     update = {k: v for k, v in kwargs.items() if v is not None}
     return settings_cls(**update)
-
->>>>>>> 64f72c9d
-
-
-SETTINGS_OPTION_KWARGS = {
-    'show_envvar': True,
-    'callback': dictify_callback,
-}
-
-
-def get_settings_from_options(kwargs):
-    from .compute.api import Settings
-    update = {k: v for k, v in kwargs.items() if v is not None}
-    return Settings(**update)
 
 def api_starting_params(func):
     workers = click.option('--workers', type=int, help="number of workers",
@@ -69,7 +51,6 @@
     gunicorn_app = ApiApplication(api_app, workers, bind=f"{host}:{port}")
     # gunicorn_app.run()
 
-<<<<<<< HEAD
 
 
 @click.group()
@@ -98,28 +79,6 @@
 
 @cli.group(
     help="Compute commands."
-=======
-# reusable parameters to ensure consistent naming and help strings
-JWT_TOKEN_OPTION = click.option(
-    '--jwt-secret', type=str, help="JSON web token secret",
-    envvar="JWT_SECRET_KEY", **SETTINGS_OPTION_KWARGS
-)
-DBNAME_OPTION = click.option(
-    '--dbname', type=str, help="custom database name, default 'neo4j'",
-    envvar="NEO4J_DBNAME", **SETTINGS_OPTION_KWARGS
-)
-
-
-@cli.command(
-    help="Start the client API service."
-)
-def api():
-    ...
-
-
-@cli.group(
-    help="Subcommands for the compute service"
->>>>>>> 64f72c9d
 )
 def compute():
     ...
@@ -129,12 +88,8 @@
     help="Start the compute API service."
 )
 def api():
-<<<<<<< HEAD
     from fah_alchemy.compute.api import app
     start_api(app)
-=======
-    ...
->>>>>>> 64f72c9d
 
 @compute.command(
     help="Start the synchronous compute service."
@@ -155,34 +110,12 @@
 @click.option('--password', help="database password", type=str,
                  envvar="NEO4J_PASS", **SETTINGS_OPTION_KWARGS)
 @DBNAME_OPTION
-<<<<<<< HEAD
-@JWT_TOKEN_OPTION
-def init(url, user, password, dbname, jwt_secret):
-=======
 def init(url, user, password, dbname):
->>>>>>> 64f72c9d
     """Initialize the Neo4j database.
 
     Note that options here can be set by environment variables, as shown on
     each option.
     """
-<<<<<<< HEAD
-    from .compute.api import get_n4js
-    cli_values = url | user | password | dbname | jwt_secret
-    settings = get_settings_from_options(cli_values)
-    store = get_n4js(settings)
-
-    constraint_q = ("CREATE CONSTRAINT gufe_key FOR (n:GufeTokenizable) "
-                    "REQUIRE n._scoped_key is unique")
-
-    try:
-        store.graph.run(constraint_q)
-    except:
-        pass
-
-    # https://github.com/py2neo-org/py2neo/pull/951
-    store.graph.run("MERGE (:NOPE)")
-=======
     from .storage.statestore import get_n4js
     from .settings import Neo4jStoreSettings
 
@@ -241,7 +174,6 @@
     n4js = get_n4js(settings)
     n4js.reset()
 
->>>>>>> 64f72c9d
 
 
 @cli.group()
