--- conflicted
+++ resolved
@@ -19,13 +19,7 @@
     JWTSettings,
     Neo4jStoreSettings,
     S3ObjectStoreSettings,
-<<<<<<< HEAD
-    get_jwt_settings,
-    get_neo4jstore_settings,
-    get_s3objectstore_settings,
-=======
     get_base_api_settings,
->>>>>>> 21f9a012
 )
 from ..storage.statestore import Neo4jStore, get_n4js
 from ..storage.objectstore import S3ObjectStore, get_s3os
@@ -61,28 +55,16 @@
     )
 
 
-<<<<<<< HEAD
-@lru_cache()
-async def get_n4js_depends(
-    settings: Neo4jStoreSettings = Depends(get_neo4jstore_settings),
-=======
 @lru_cache
 def get_n4js_depends(
     settings: Neo4jStoreSettings = Depends(get_base_api_settings),
->>>>>>> 21f9a012
 ) -> Neo4jStore:
     return get_n4js(settings)
 
 
-<<<<<<< HEAD
-@lru_cache()
-async def get_s3os_depends(
-    settings: S3ObjectStoreSettings = Depends(get_s3objectstore_settings),
-=======
 @lru_cache
 def get_s3os_depends(
     settings: S3ObjectStoreSettings = Depends(get_base_api_settings),
->>>>>>> 21f9a012
 ) -> S3ObjectStore:
     return get_s3os(settings)
 
@@ -97,11 +79,7 @@
 @base_router.post("/token", response_model=Token)
 async def get_access_token(
     form_data: OAuth2PasswordRequestForm = Depends(),
-<<<<<<< HEAD
-    settings: JWTSettings = Depends(get_jwt_settings),
-=======
     settings: JWTSettings = Depends(get_base_api_settings),
->>>>>>> 21f9a012
     n4js: Neo4jStore = Depends(get_n4js_depends),
     cred_cls: CredentialedEntity = Depends(get_cred_entity),
 ):
