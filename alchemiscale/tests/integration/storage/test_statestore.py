--- conflicted
+++ resolved
@@ -789,7 +789,6 @@
         assert len(tq_dict) == 2
         assert all([isinstance(i, TaskHub) for i in tq_dict.values()])
 
-<<<<<<< HEAD
     def test_get_taskhub_actioned_tasks(
         self, n4js: Neo4jStore, network_tyk2, scope_test
     ):
@@ -851,7 +850,7 @@
         an_sks = n4js.get_task_actioned_networks(task_sk)
 
         assert an_sks == []
-=======
+
     def test_get_taskhub_weight(self, n4js: Neo4jStore, network_tyk2, scope_test):
         network_sk = n4js.create_network(network_tyk2, scope_test)
         n4js.create_taskhub(network_sk)
@@ -875,7 +874,6 @@
         weight = n4js.get_taskhub_weight(network_sk)
 
         assert weight == 1.0
->>>>>>> 8e98af36
 
     def test_action_task(self, n4js: Neo4jStore, network_tyk2, scope_test):
         an = network_tyk2
