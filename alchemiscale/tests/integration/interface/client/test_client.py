--- conflicted
+++ resolved
@@ -481,7 +481,6 @@
         assert an == network_tyk2
         assert an is network_tyk2
 
-<<<<<<< HEAD
     def test_cached_network(
         self,
         scope_test,
@@ -525,7 +524,6 @@
         new_cached_bytes = user_client._cache.get(str(an_sk))
         assert new_cached_bytes != corrupted_bytes
 
-=======
     def test_get_network_bad_network_key(
         self,
         scope_test: Scope,
@@ -541,7 +539,6 @@
         ):
             user_client.get_network(an_sk)
 
->>>>>>> 0954e325
     def test_get_network_weight(
         self,
         scope_test,
@@ -682,7 +679,6 @@
         assert tf == transformation
         assert tf is transformation
 
-<<<<<<< HEAD
     def test_cached_transformation(
         self,
         scope_test,
@@ -726,7 +722,6 @@
         new_cached_bytes = user_client._cache.get(str(tf_sk))
         assert new_cached_bytes != corrupted_bytes
 
-=======
     def test_get_transformation_bad_transformation_key(
         self, scope_test, n4js_preloaded, user_client
     ):
@@ -740,7 +735,6 @@
         ):
             user_client.get_transformation(tf_sk)
 
->>>>>>> 0954e325
     def test_get_chemicalsystem(
         self,
         scope_test,
@@ -754,7 +748,6 @@
         assert cs == chemicalsystem
         assert cs is chemicalsystem
 
-<<<<<<< HEAD
     def test_cached_chemicalsystem(
         self,
         scope_test,
@@ -798,7 +791,6 @@
         new_cached_bytes = user_client._cache.get(str(cs_sk))
         assert new_cached_bytes != corrupted_bytes
 
-=======
     def test_get_chemicalsystem_bad_chemicalsystem_key(
         self, scope_test, n4js_preloaded, user_client
     ):
@@ -812,7 +804,6 @@
         ):
             user_client.get_chemicalsystem(cs_sk)
 
->>>>>>> 0954e325
     ### compute
 
     def test_create_tasks(
@@ -1169,11 +1160,7 @@
         other_scope = Scope("other_org", "other_campaign", "other_project")
         n4js_preloaded.assemble_network(network_tyk2, other_scope)
         other_tf_sk = n4js_preloaded.query_transformations(scope=other_scope)[0]
-<<<<<<< HEAD
         n4js_preloaded.create_task(other_tf_sk)
-=======
-        _ = n4js_preloaded.create_task(other_tf_sk)
->>>>>>> 0954e325
 
         # ask for the scope that we don't have access to
         status_counts = user_client.get_scope_status(other_scope)
