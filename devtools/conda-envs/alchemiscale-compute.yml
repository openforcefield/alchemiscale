name: alchemiscale-compute
channels:
  - conda-forge

dependencies:
  - pip
<<<<<<< HEAD
  - python =3.11
  - cudatoolkit <=11.7  # many actual compute resources are not yet compatible with cudatoolkit >=11.8
=======
  - python =3.10
  - cudatoolkit =11.8
>>>>>>> 5a32969f

  # alchemiscale dependencies
  - gufe=1.0.0
  - openfe=1.0.1
  - openmmforcefields>=0.12.0
  - requests
  - click
  - httpx
  - pydantic<2.0

  - pip:
    - async_lru
    - git+https://github.com/openforcefield/alchemiscale.git@v0.5.0-beta.1<|MERGE_RESOLUTION|>--- conflicted
+++ resolved
@@ -4,14 +4,9 @@
 
 dependencies:
   - pip
-<<<<<<< HEAD
   - python =3.11
-  - cudatoolkit <=11.7  # many actual compute resources are not yet compatible with cudatoolkit >=11.8
-=======
-  - python =3.10
   - cudatoolkit =11.8
->>>>>>> 5a32969f
-
+  
   # alchemiscale dependencies
   - gufe=1.0.0
   - openfe=1.0.1
