--- conflicted
+++ resolved
@@ -1,8 +1,4 @@
-<<<<<<< HEAD
 name: base
-=======
-name: fah-alchemy-test
->>>>>>> c1d872d9
 channels:
   - jaimergp/label/unsupported-cudatoolkit-shim
   - conda-forge
